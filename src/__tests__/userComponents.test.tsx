<<<<<<< HEAD
import { describe, it, expect, vi } from 'vitest'
import { render, screen, fireEvent, waitFor, within } from '@testing-library/react'
import userEvent from '@testing-library/user-event'
=======
import { it, expect, vi, afterEach } from 'vitest'

vi.mock('../services/userService', () => ({
  UserService: {
    list: vi.fn().mockResolvedValue({ users: [], total: 0 }),
    stats: vi.fn().mockResolvedValue({ signups: {}, byIndustry: {}, byStatus: {} }),
    export: vi.fn().mockResolvedValue(new Blob()),
    bulk: vi.fn().mockResolvedValue(undefined)
  }
}))

vi.mock('../utils/csv', () => ({
  downloadCsv: vi.fn()
}))

import { render, screen, fireEvent, waitFor } from '@testing-library/react'
>>>>>>> b0cdb3b1
import React from 'react'
import { UserFilters, Filters } from '../components/UserFilters'
import { UserActionsBar } from '../components/UserActionsBar'
import { UserTable } from '../components/UserTable'
import { UserManagement } from '../components/UserManagement'
import type { User } from '../services/userService'
import { UserService } from '../services/userService'

afterEach(() => {
  vi.clearAllMocks()
})

it('updates search filter', () => {
  const filters: Filters = { search: '', status: '', industry: '', startDate: '', endDate: '' }
  const handle = vi.fn()
  render(<UserFilters filters={filters} onChange={handle} />)
  fireEvent.change(screen.getByPlaceholderText('Search'), { target: { value: 'john' } })
  expect(handle).toHaveBeenCalledWith({ search: 'john' })
})

it('disables actions when no selection', () => {
  const activate = vi.fn()
  render(
    <UserActionsBar selected={[]} onActivate={activate} onDeactivate={activate} onDelete={activate} onExport={() => {}} />
  )
  expect((screen.getByText('Activate') as HTMLButtonElement).disabled).toBe(true)
})

it('renders table rows', () => {
  const data: User[] = [
    { id: '1', name: 'A', email: 'a@a.com', status: 'active', industry: 'Tech', createdAt: '' }
  ]
  render(
    <UserTable
      data={data}
      total={1}
      page={0}
      pageSize={50}
      onPageChange={() => {}}
      onSelect={() => {}}
    />
  )
  expect(screen.getByText('a@a.com')).toBeTruthy()
})

<<<<<<< HEAD
it('passes selected user ids to onSelect', async () => {
  const data: User[] = [
    { id: 'user-1', name: 'A', email: 'a@a.com', status: 'active', industry: 'Tech', createdAt: '' }
  ]
  const onSelect = vi.fn()

  const view = render(
    <UserTable
      data={data}
      total={1}
      page={0}
      pageSize={50}
      onPageChange={() => {}}
      onSelect={onSelect}
    />
  )

  const [, rowCheckbox] = within(view.container).getAllByRole('checkbox')
  await userEvent.click(rowCheckbox)

  await waitFor(() => {
    expect(onSelect).toHaveBeenCalledWith(['user-1'])
=======
it('uses the current search input when exporting users', async () => {
  render(<UserManagement />)

  await waitFor(() => expect(UserService.list).toHaveBeenCalled())

  const searchInput = screen.getByPlaceholderText('Search') as HTMLInputElement
  fireEvent.change(searchInput, { target: { value: 'urgent' } })

  await waitFor(() => expect(searchInput.value).toBe('urgent'))

  fireEvent.click(screen.getByText('Export CSV'))

  await waitFor(() => expect(UserService.export).toHaveBeenCalled())

  expect(UserService.export).toHaveBeenLastCalledWith({
    search: 'urgent',
    status: '',
    industry: '',
    startDate: '',
    endDate: ''
>>>>>>> b0cdb3b1
  })
})<|MERGE_RESOLUTION|>--- conflicted
+++ resolved
@@ -1,8 +1,3 @@
-<<<<<<< HEAD
-import { describe, it, expect, vi } from 'vitest'
-import { render, screen, fireEvent, waitFor, within } from '@testing-library/react'
-import userEvent from '@testing-library/user-event'
-=======
 import { it, expect, vi, afterEach } from 'vitest'
 
 vi.mock('../services/userService', () => ({
@@ -19,7 +14,6 @@
 }))
 
 import { render, screen, fireEvent, waitFor } from '@testing-library/react'
->>>>>>> b0cdb3b1
 import React from 'react'
 import { UserFilters, Filters } from '../components/UserFilters'
 import { UserActionsBar } from '../components/UserActionsBar'
@@ -65,30 +59,6 @@
   expect(screen.getByText('a@a.com')).toBeTruthy()
 })
 
-<<<<<<< HEAD
-it('passes selected user ids to onSelect', async () => {
-  const data: User[] = [
-    { id: 'user-1', name: 'A', email: 'a@a.com', status: 'active', industry: 'Tech', createdAt: '' }
-  ]
-  const onSelect = vi.fn()
-
-  const view = render(
-    <UserTable
-      data={data}
-      total={1}
-      page={0}
-      pageSize={50}
-      onPageChange={() => {}}
-      onSelect={onSelect}
-    />
-  )
-
-  const [, rowCheckbox] = within(view.container).getAllByRole('checkbox')
-  await userEvent.click(rowCheckbox)
-
-  await waitFor(() => {
-    expect(onSelect).toHaveBeenCalledWith(['user-1'])
-=======
 it('uses the current search input when exporting users', async () => {
   render(<UserManagement />)
 
@@ -109,6 +79,5 @@
     industry: '',
     startDate: '',
     endDate: ''
->>>>>>> b0cdb3b1
   })
 })